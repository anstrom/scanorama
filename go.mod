module github.com/anstrom/scanorama

go 1.25.1

require (
	github.com/Ullaakut/nmap/v3 v3.0.6
	github.com/go-playground/validator/v10 v10.27.0
	github.com/google/uuid v1.6.0
	github.com/gorilla/handlers v1.5.2
	github.com/gorilla/mux v1.8.1
	github.com/gorilla/websocket v1.5.3
	github.com/jmoiron/sqlx v1.4.0
	github.com/lib/pq v1.10.9
	github.com/olekukonko/tablewriter v1.1.0
	github.com/prometheus/client_golang v1.23.2
	github.com/robfig/cron/v3 v3.0.1
	github.com/spf13/cobra v1.10.1
	github.com/spf13/viper v1.21.0
	github.com/stretchr/testify v1.11.1
	github.com/swaggo/http-swagger/v2 v2.0.2
	github.com/swaggo/swag v1.16.6
	go.uber.org/mock v0.6.0
	golang.org/x/crypto v0.42.0
	gopkg.in/yaml.v3 v3.0.1
)

require (
	github.com/KyleBanks/depth v1.2.1 // indirect
	github.com/beorn7/perks v1.0.1 // indirect
	github.com/cespare/xxhash/v2 v2.3.0 // indirect
	github.com/davecgh/go-spew v1.1.1 // indirect
	github.com/fatih/color v1.18.0 // indirect
	github.com/felixge/httpsnoop v1.0.4 // indirect
	github.com/fsnotify/fsnotify v1.9.0 // indirect
	github.com/gabriel-vasile/mimetype v1.4.10 // indirect
	github.com/go-openapi/jsonpointer v0.22.0 // indirect
	github.com/go-openapi/jsonreference v0.21.1 // indirect
	github.com/go-openapi/spec v0.21.0 // indirect
	github.com/go-openapi/swag v0.24.1 // indirect
	github.com/go-openapi/swag/cmdutils v0.24.0 // indirect
	github.com/go-openapi/swag/conv v0.25.1 // indirect
	github.com/go-openapi/swag/fileutils v0.24.0 // indirect
	github.com/go-openapi/swag/jsonname v0.24.0 // indirect
	github.com/go-openapi/swag/jsonutils v0.25.1 // indirect
	github.com/go-openapi/swag/loading v0.24.0 // indirect
	github.com/go-openapi/swag/mangling v0.24.0 // indirect
	github.com/go-openapi/swag/netutils v0.24.0 // indirect
	github.com/go-openapi/swag/stringutils v0.24.0 // indirect
	github.com/go-openapi/swag/typeutils v0.25.1 // indirect
	github.com/go-openapi/swag/yamlutils v0.24.0 // indirect
	github.com/go-playground/locales v0.14.1 // indirect
	github.com/go-playground/universal-translator v0.18.1 // indirect
	github.com/go-viper/mapstructure/v2 v2.4.0 // indirect
	github.com/inconshreveable/mousetrap v1.1.0 // indirect
	github.com/leodido/go-urn v1.4.0 // indirect
	github.com/mattn/go-colorable v0.1.14 // indirect
	github.com/mattn/go-isatty v0.0.20 // indirect
	github.com/mattn/go-runewidth v0.0.16 // indirect
	github.com/munnerz/goautoneg v0.0.0-20191010083416-a7dc8b61c822 // indirect
	github.com/olekukonko/cat v0.0.0-20250908003013-b0de306c343b // indirect
	github.com/olekukonko/errors v1.1.0 // indirect
	github.com/olekukonko/ll v0.1.1 // indirect
	github.com/pelletier/go-toml/v2 v2.2.4 // indirect
	github.com/pmezard/go-difflib v1.0.0 // indirect
	github.com/prometheus/client_model v0.6.2 // indirect
	github.com/prometheus/common v0.66.1 // indirect
	github.com/prometheus/procfs v0.17.0 // indirect
	github.com/rivo/uniseg v0.4.7 // indirect
<<<<<<< HEAD
	github.com/sagikazarmark/locafero v0.11.0 // indirect
	github.com/sourcegraph/conc v0.3.1-0.20240121214520-5f936abd7ae8 // indirect
	github.com/spf13/afero v1.15.0 // indirect
	github.com/spf13/cast v1.10.0 // indirect
=======
	github.com/sagikazarmark/locafero v0.12.0 // indirect
	github.com/spf13/afero v1.15.0 // indirect
	github.com/spf13/cast v1.9.2 // indirect
>>>>>>> 65102461
	github.com/spf13/pflag v1.0.10 // indirect
	github.com/stretchr/objx v0.5.2 // indirect
	github.com/subosito/gotenv v1.6.0 // indirect
	github.com/swaggo/files/v2 v2.0.2 // indirect
	go.yaml.in/yaml/v2 v2.4.2 // indirect
<<<<<<< HEAD
	go.yaml.in/yaml/v3 v3.0.4 // indirect
	golang.org/x/mod v0.28.0 // indirect
=======
	golang.org/x/mod v0.29.0 // indirect
>>>>>>> 65102461
	golang.org/x/sync v0.17.0 // indirect
	golang.org/x/sys v0.37.0 // indirect
	golang.org/x/text v0.29.0 // indirect
	golang.org/x/tools v0.38.0 // indirect
	google.golang.org/protobuf v1.36.10 // indirect
)<|MERGE_RESOLUTION|>--- conflicted
+++ resolved
@@ -66,27 +66,19 @@
 	github.com/prometheus/common v0.66.1 // indirect
 	github.com/prometheus/procfs v0.17.0 // indirect
 	github.com/rivo/uniseg v0.4.7 // indirect
-<<<<<<< HEAD
 	github.com/sagikazarmark/locafero v0.11.0 // indirect
 	github.com/sourcegraph/conc v0.3.1-0.20240121214520-5f936abd7ae8 // indirect
 	github.com/spf13/afero v1.15.0 // indirect
 	github.com/spf13/cast v1.10.0 // indirect
-=======
 	github.com/sagikazarmark/locafero v0.12.0 // indirect
 	github.com/spf13/afero v1.15.0 // indirect
 	github.com/spf13/cast v1.9.2 // indirect
->>>>>>> 65102461
 	github.com/spf13/pflag v1.0.10 // indirect
 	github.com/stretchr/objx v0.5.2 // indirect
 	github.com/subosito/gotenv v1.6.0 // indirect
 	github.com/swaggo/files/v2 v2.0.2 // indirect
 	go.yaml.in/yaml/v2 v2.4.2 // indirect
-<<<<<<< HEAD
-	go.yaml.in/yaml/v3 v3.0.4 // indirect
-	golang.org/x/mod v0.28.0 // indirect
-=======
 	golang.org/x/mod v0.29.0 // indirect
->>>>>>> 65102461
 	golang.org/x/sync v0.17.0 // indirect
 	golang.org/x/sys v0.37.0 // indirect
 	golang.org/x/text v0.29.0 // indirect
