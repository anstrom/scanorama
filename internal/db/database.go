--- conflicted
+++ resolved
@@ -13,11 +13,6 @@
 	"github.com/google/uuid"
 	"github.com/jmoiron/sqlx"
 	_ "github.com/lib/pq" // postgres driver
-)
-
-// Common errors for database operations.
-var (
-	ErrNotFound = fmt.Errorf("record not found")
 )
 
 const (
@@ -231,30 +226,9 @@
 	return nil
 }
 
-// ScanJobRepository handles scan job database operations.
+// ScanJobRepository handles scan job operations.
 type ScanJobRepository struct {
 	db *DB
-}
-
-// CreateInTransaction creates a scan job within an existing transaction.
-func (r *ScanJobRepository) CreateInTransaction(ctx context.Context, tx *sqlx.Tx, job *ScanJob) error {
-	query := `
-		INSERT INTO scan_jobs (id, target_id, profile_id, status, started_at, completed_at, error_message, scan_stats)
-		VALUES ($1, $2, $3, $4, $5, $6, $7, $8)
-		RETURNING created_at`
-
-	if job.ID == uuid.Nil {
-		job.ID = uuid.New()
-	}
-
-	err := tx.QueryRowContext(ctx, query,
-		job.ID, job.TargetID, job.ProfileID, job.Status,
-		job.StartedAt, job.CompletedAt, job.ErrorMessage, job.ScanStats).Scan(&job.CreatedAt)
-	if err != nil {
-		return fmt.Errorf("failed to create scan job: %w", err)
-	}
-
-	return nil
 }
 
 // NewScanJobRepository creates a new scan job repository.
@@ -339,109 +313,8 @@
 	return &job, nil
 }
 
-// HostRepository handles host database operations.
+// HostRepository handles host operations.
 type HostRepository struct {
-	db *DB
-}
-
-// CreateInTransaction creates a host within an existing transaction.
-func (r *HostRepository) CreateInTransaction(ctx context.Context, tx *sqlx.Tx, host *Host) error {
-	query := `
-		INSERT INTO hosts (id, ip_address, hostname, mac_address, vendor, os_family, os_name, os_version,
-			os_confidence, os_detected_at, os_method, os_details, discovery_method, response_time_ms,
-			discovery_count, ignore_scanning, first_seen, last_seen, status)
-		VALUES ($1, $2, $3, $4, $5, $6, $7, $8, $9, $10, $11, $12, $13, $14, $15, $16, $17, $18, $19)
-		RETURNING first_seen, last_seen`
-
-	if host.ID == uuid.Nil {
-		host.ID = uuid.New()
-	}
-
-	err := tx.QueryRowContext(ctx, query,
-		host.ID, host.IPAddress, host.Hostname, host.MACAddress, host.Vendor,
-		host.OSFamily, host.OSName, host.OSVersion, host.OSConfidence, host.OSDetectedAt,
-		host.OSMethod, host.OSDetails, host.DiscoveryMethod, host.ResponseTimeMS,
-		host.DiscoveryCount, host.IgnoreScanning, host.FirstSeen, host.LastSeen, host.Status).Scan(
-		&host.FirstSeen, &host.LastSeen)
-	if err != nil {
-		return fmt.Errorf("failed to create host: %w", err)
-	}
-
-	return nil
-}
-
-// GetByIPInTransaction retrieves a host by IP address within an existing transaction.
-func (r *HostRepository) GetByIPInTransaction(ctx context.Context, tx *sqlx.Tx, ipAddress IPAddr) (*Host, error) {
-	query := `
-		SELECT id, ip_address, hostname, mac_address, vendor, os_family, os_name, os_version,
-			os_confidence, os_detected_at, os_method, os_details, discovery_method, response_time_ms,
-			discovery_count, ignore_scanning, first_seen, last_seen, status
-		FROM hosts
-		WHERE ip_address = $1`
-
-	host := &Host{}
-	err := tx.QueryRowContext(ctx, query, ipAddress).Scan(
-		&host.ID, &host.IPAddress, &host.Hostname, &host.MACAddress, &host.Vendor,
-		&host.OSFamily, &host.OSName, &host.OSVersion, &host.OSConfidence, &host.OSDetectedAt,
-		&host.OSMethod, &host.OSDetails, &host.DiscoveryMethod, &host.ResponseTimeMS,
-		&host.DiscoveryCount, &host.IgnoreScanning, &host.FirstSeen, &host.LastSeen, &host.Status)
-
-	if err != nil {
-		if err == sql.ErrNoRows {
-			return nil, ErrNotFound
-		}
-		return nil, fmt.Errorf("failed to get host by IP: %w", err)
-	}
-
-	return host, nil
-}
-
-// UpsertInTransaction creates or updates a host within an existing transaction.
-func (r *HostRepository) UpsertInTransaction(ctx context.Context, tx *sqlx.Tx, host *Host) error {
-	if host.ID == uuid.Nil {
-		host.ID = uuid.New()
-	}
-
-	query := `
-		INSERT INTO hosts (id, ip_address, hostname, mac_address, vendor, os_family, os_name, os_version,
-			os_confidence, os_detected_at, os_method, os_details, discovery_method, response_time_ms,
-			discovery_count, ignore_scanning, first_seen, last_seen, status)
-		VALUES ($1, $2, $3, $4, $5, $6, $7, $8, $9, $10, $11, $12, $13, $14, $15, $16, $17, $18, $19)
-		ON CONFLICT (ip_address)
-		DO UPDATE SET
-			hostname = COALESCE(EXCLUDED.hostname, hosts.hostname),
-			mac_address = COALESCE(EXCLUDED.mac_address, hosts.mac_address),
-			vendor = COALESCE(EXCLUDED.vendor, hosts.vendor),
-			os_family = COALESCE(EXCLUDED.os_family, hosts.os_family),
-			os_name = COALESCE(EXCLUDED.os_name, hosts.os_name),
-			os_version = COALESCE(EXCLUDED.os_version, hosts.os_version),
-			os_confidence = COALESCE(EXCLUDED.os_confidence, hosts.os_confidence),
-			os_detected_at = COALESCE(EXCLUDED.os_detected_at, hosts.os_detected_at),
-			os_method = COALESCE(EXCLUDED.os_method, hosts.os_method),
-			os_details = COALESCE(EXCLUDED.os_details, hosts.os_details),
-			discovery_method = COALESCE(EXCLUDED.discovery_method, hosts.discovery_method),
-			response_time_ms = COALESCE(EXCLUDED.response_time_ms, hosts.response_time_ms),
-			discovery_count = hosts.discovery_count + 1,
-			ignore_scanning = COALESCE(EXCLUDED.ignore_scanning, hosts.ignore_scanning),
-			last_seen = EXCLUDED.last_seen,
-			status = EXCLUDED.status
-		RETURNING first_seen, last_seen`
-
-	err := tx.QueryRowContext(ctx, query,
-		host.ID, host.IPAddress, host.Hostname, host.MACAddress, host.Vendor,
-		host.OSFamily, host.OSName, host.OSVersion, host.OSConfidence, host.OSDetectedAt,
-		host.OSMethod, host.OSDetails, host.DiscoveryMethod, host.ResponseTimeMS,
-		host.DiscoveryCount, host.IgnoreScanning, host.FirstSeen, host.LastSeen, host.Status).Scan(
-		&host.FirstSeen, &host.LastSeen)
-	if err != nil {
-		return fmt.Errorf("failed to upsert host: %w", err)
-	}
-
-	return nil
-}
-
-// PortScanRepository handles port scan operations.
-type PortScanRepository struct {
 	db *DB
 }
 
@@ -527,6 +400,11 @@
 	return hosts, nil
 }
 
+// PortScanRepository handles port scan operations.
+type PortScanRepository struct {
+	db *DB
+}
+
 // NewPortScanRepository creates a new port scan repository.
 func NewPortScanRepository(db *DB) *PortScanRepository {
 	return &PortScanRepository{db: db}
@@ -562,27 +440,6 @@
 		}
 	}
 
-<<<<<<< HEAD
-	// Verify all job_ids exist to prevent foreign key constraint violations
-	jobIDs := make(map[uuid.UUID]bool)
-	for _, scan := range scans {
-		jobIDs[scan.JobID] = true
-	}
-
-	for jobID := range jobIDs {
-		var exists bool
-		verifyQuery := `SELECT EXISTS(SELECT 1 FROM scan_jobs WHERE id = $1)`
-		err := tx.QueryRowContext(ctx, verifyQuery, jobID).Scan(&exists)
-		if err != nil {
-			return fmt.Errorf("failed to verify job existence for %s: %w", jobID, err)
-		}
-		if !exists {
-			return fmt.Errorf("job %s does not exist, cannot create port scans", jobID)
-		}
-	}
-
-=======
->>>>>>> 840586ba
 	query := `
 		INSERT INTO port_scans (
 			id, job_id, host_id, port, protocol, state,
