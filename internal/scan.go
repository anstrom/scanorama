--- conflicted
+++ resolved
@@ -15,18 +15,6 @@
 	"github.com/anstrom/scanorama/internal/db"
 	"github.com/google/uuid"
 	"github.com/jmoiron/sqlx"
-<<<<<<< HEAD
-)
-
-// Constants for scan configuration validation.
-const (
-	minTimeoutSeconds     = 5
-	mediumTimeoutSeconds  = 15
-	maxConcurrency        = 20
-	ipv6CIDRBits          = 128
-	defaultTargetCapacity = 10
-=======
->>>>>>> 840586ba
 )
 
 // Constants for scan configuration validation.
@@ -299,16 +287,6 @@
 		return fmt.Errorf("failed to create scan target: %w", err)
 	}
 	log.Printf("DEBUG: Scan created/retrieved scan target ID=%s, name=%s", scanTarget.ID, scanTarget.Name)
-<<<<<<< HEAD
-
-	// Start a transaction to ensure scan job and port scans are created atomically
-	tx, err := database.BeginTxx(ctx, nil)
-	if err != nil {
-		return fmt.Errorf("failed to begin transaction: %w", err)
-	}
-	defer func() { _ = tx.Rollback() }()
-=======
->>>>>>> 840586ba
 
 	// Create scan job
 	scanJob := &db.ScanJob{
@@ -327,41 +305,12 @@
 		result.Stats.Up, result.Stats.Down, result.Stats.Total, int(result.Duration.Seconds()))
 	scanJob.ScanStats = db.JSONB(statsJSON)
 
-<<<<<<< HEAD
-	// Create scan job within the transaction
-	jobQuery := `
-		INSERT INTO scan_jobs (id, target_id, status, started_at, completed_at, scan_stats)
-		VALUES ($1, $2, $3, $4, $5, $6)
-		RETURNING created_at`
-
-	err = tx.QueryRowContext(ctx, jobQuery,
-		scanJob.ID, scanJob.TargetID, scanJob.Status,
-		scanJob.StartedAt, scanJob.CompletedAt, scanJob.ScanStats).Scan(&scanJob.CreatedAt)
-	if err != nil {
-=======
 	jobRepo := db.NewScanJobRepository(database)
 	if err := jobRepo.Create(ctx, scanJob); err != nil {
->>>>>>> 840586ba
 		log.Printf("DEBUG: Scan failed to create scan job: %v", err)
 		return fmt.Errorf("failed to create scan job: %w", err)
 	}
 	log.Printf("DEBUG: Scan successfully created scan job ID=%s", scanJob.ID)
-<<<<<<< HEAD
-
-	// Store host and port scan results within the same transaction
-	log.Printf("DEBUG: Scan storing results for %d hosts", len(result.Hosts))
-	err = storeHostResultsInTransaction(ctx, tx, scanJob.ID, result.Hosts)
-	if err != nil {
-		log.Printf("DEBUG: Scan failed to store host results: %v", err)
-		return err
-	}
-
-	// Commit the transaction
-	if err := tx.Commit(); err != nil {
-		return fmt.Errorf("failed to commit scan results transaction: %w", err)
-	}
-
-=======
 
 	// Store host and port scan results
 	log.Printf("DEBUG: Scan storing results for %d hosts", len(result.Hosts))
@@ -370,7 +319,6 @@
 		log.Printf("DEBUG: Scan failed to store host results: %v", err)
 		return err
 	}
->>>>>>> 840586ba
 	log.Printf("DEBUG: Scan successfully stored all results")
 	return nil
 }
@@ -476,46 +424,6 @@
 	return scanTarget, nil
 }
 
-<<<<<<< HEAD
-// processHostForScanInTransaction processes a single host for scanning within an existing transaction.
-func processHostForScanInTransaction(ctx context.Context, tx *sqlx.Tx,
-	host Host, jobID uuid.UUID) ([]*db.PortScan, error) {
-	ipAddr := db.IPAddr{IP: net.ParseIP(host.Address)}
-
-	// Get or create host within the transaction
-	var dbHost *db.Host
-	var exists bool
-	checkQuery := `SELECT EXISTS(SELECT 1 FROM hosts WHERE ip_address = $1)`
-	err := tx.QueryRowContext(ctx, checkQuery, ipAddr).Scan(&exists)
-	if err != nil {
-		return nil, fmt.Errorf("failed to check host existence: %w", err)
-	}
-
-	if exists {
-		// Get existing host
-		getQuery := `SELECT id, ip_address, hostname, mac_address, vendor, os_family, os_name,
-			os_version, os_confidence, os_detected_at, os_method, os_details, discovery_method,
-			response_time_ms, discovery_count, ignore_scanning, first_seen, last_seen, status
-			FROM hosts WHERE ip_address = $1`
-		dbHost = &db.Host{}
-		err = tx.QueryRowContext(ctx, getQuery, ipAddr).Scan(
-			&dbHost.ID, &dbHost.IPAddress, &dbHost.Hostname, &dbHost.MACAddress,
-			&dbHost.Vendor, &dbHost.OSFamily, &dbHost.OSName, &dbHost.OSVersion,
-			&dbHost.OSConfidence, &dbHost.OSDetectedAt, &dbHost.OSMethod, &dbHost.OSDetails,
-			&dbHost.DiscoveryMethod, &dbHost.ResponseTimeMS, &dbHost.DiscoveryCount,
-			&dbHost.IgnoreScanning, &dbHost.FirstSeen, &dbHost.LastSeen, &dbHost.Status)
-		if err != nil {
-			return nil, fmt.Errorf("failed to get existing host: %w", err)
-		}
-	} else {
-		// Create new host within transaction
-		dbHost = &db.Host{
-			ID:        uuid.New(),
-			IPAddress: ipAddr,
-			Status:    host.Status,
-			FirstSeen: time.Now(),
-			LastSeen:  time.Now(),
-=======
 // debugHostLookup performs detailed debugging of host lookup process.
 func debugHostLookup(ctx context.Context, database *db.DB, hostAddress string, ipAddr db.IPAddr) {
 	log.Printf("DEBUG: Scan looking up host %s with parsed IP %v (type: %T)",
@@ -590,7 +498,6 @@
 
 		if port.Service != "" {
 			portScan.ServiceName = &port.Service
->>>>>>> 840586ba
 		}
 		if port.Version != "" {
 			portScan.ServiceVersion = &port.Version
@@ -612,14 +519,6 @@
 	const maxRetries = 3
 	const retryDelay = 100 * time.Millisecond
 
-<<<<<<< HEAD
-		insertQuery := `INSERT INTO hosts (id, ip_address, status, first_seen, last_seen)
-			VALUES ($1, $2, $3, $4, $5) RETURNING first_seen`
-		err = tx.QueryRowContext(ctx, insertQuery,
-			dbHost.ID, dbHost.IPAddress, dbHost.Status, dbHost.FirstSeen, dbHost.LastSeen).Scan(&dbHost.FirstSeen)
-		if err != nil {
-			return nil, fmt.Errorf("failed to create host: %w", err)
-=======
 	for attempt := 1; attempt <= maxRetries; attempt++ {
 		log.Printf("DEBUG: Scan attempting host lookup %s (attempt %d/%d)", ipAddr.String(), attempt, maxRetries)
 
@@ -632,95 +531,8 @@
 			}
 			time.Sleep(retryDelay)
 			continue
->>>>>>> 840586ba
-		}
-	}
-
-<<<<<<< HEAD
-	log.Printf("DEBUG: Scan using host %s (ID=%s)", host.Address, dbHost.ID.String())
-
-	// Create port scan records
-	portScans := make([]*db.PortScan, 0, len(host.Ports))
-	for _, port := range host.Ports {
-		portScan := &db.PortScan{
-			ID:       uuid.New(),
-			JobID:    jobID,
-			HostID:   dbHost.ID,
-			Port:     int(port.Number),
-			Protocol: port.Protocol,
-			State:    port.State,
-		}
-
-		if port.Service != "" {
-			portScan.ServiceName = &port.Service
-		}
-		if port.Version != "" {
-			portScan.ServiceVersion = &port.Version
-		}
-		if port.ServiceInfo != "" {
-			portScan.ServiceProduct = &port.ServiceInfo
-		}
-
-		portScans = append(portScans, portScan)
-	}
-
-	return portScans, nil
-}
-
-// createPortScansInTransaction creates port scans within an existing transaction.
-func createPortScansInTransaction(ctx context.Context, tx *sqlx.Tx, scans []*db.PortScan) error {
-	if len(scans) == 0 {
-		return nil
-	}
-
-	query := `
-		INSERT INTO port_scans (
-			id, job_id, host_id, port, protocol, state,
-			service_name, service_version, service_product, banner
-		)
-		VALUES (
-			$1, $2, $3, $4, $5, $6, $7, $8, $9, $10
-		)
-		ON CONFLICT (job_id, host_id, port, protocol)
-		DO UPDATE SET
-			state = EXCLUDED.state,
-			service_name = EXCLUDED.service_name,
-			service_version = EXCLUDED.service_version,
-			service_product = EXCLUDED.service_product,
-			banner = EXCLUDED.banner,
-			scanned_at = NOW()`
-
-	for _, scan := range scans {
-		if scan.ID == uuid.Nil {
-			scan.ID = uuid.New()
-		}
-
-		_, err := tx.ExecContext(ctx, query,
-			scan.ID, scan.JobID, scan.HostID, scan.Port, scan.Protocol, scan.State,
-			scan.ServiceName, scan.ServiceVersion, scan.ServiceProduct, scan.Banner)
-		if err != nil {
-			return fmt.Errorf("failed to create port scan for host %s port %d: %w",
-				scan.HostID, scan.Port, err)
-		}
-	}
-
-	return nil
-}
-
-// storeHostResultsInTransaction stores host and port scan results within an existing transaction.
-func storeHostResultsInTransaction(ctx context.Context, tx *sqlx.Tx, jobID uuid.UUID, hosts []Host) error {
-	// Verify job exists within this transaction before creating port scans
-	var jobExists bool
-	checkJobQuery := `SELECT EXISTS(SELECT 1 FROM scan_jobs WHERE id = $1)`
-	err := tx.QueryRowContext(ctx, checkJobQuery, jobID).Scan(&jobExists)
-	if err != nil {
-		return fmt.Errorf("failed to verify job existence: %w", err)
-	}
-	if !jobExists {
-		return fmt.Errorf("job_id %s does not exist in scan_jobs table", jobID.String())
-	}
-	log.Printf("DEBUG: Verified job %s exists before creating port scans", jobID.String())
-=======
+		}
+
 		// Try to find existing host within transaction
 		var existingHost db.Host
 		query := `SELECT * FROM hosts WHERE ip_address = $1`
@@ -827,16 +639,11 @@
 func storeHostResults(ctx context.Context, database *db.DB, jobID uuid.UUID, hosts []Host) error {
 	hostRepo := db.NewHostRepository(database)
 	portRepo := db.NewPortScanRepository(database)
->>>>>>> 840586ba
 
 	var allPortScans []*db.PortScan
 
 	for _, host := range hosts {
-<<<<<<< HEAD
-		portScans, err := processHostForScanInTransaction(ctx, tx, host, jobID)
-=======
 		portScans, err := processHostForScan(ctx, database, hostRepo, host, jobID)
->>>>>>> 840586ba
 		if err != nil {
 			log.Printf("Failed to process host %s: %v", host.Address, err)
 			continue
@@ -844,9 +651,9 @@
 		allPortScans = append(allPortScans, portScans...)
 	}
 
-	// Batch insert all port scans within the transaction
+	// Batch insert all port scans
 	if len(allPortScans) > 0 {
-		if err := createPortScansInTransaction(ctx, tx, allPortScans); err != nil {
+		if err := portRepo.CreateBatch(ctx, allPortScans); err != nil {
 			return fmt.Errorf("failed to store port scan results: %w", err)
 		}
 	}
