--- conflicted
+++ resolved
@@ -245,14 +245,10 @@
 func buildNmapOptions(network string, timeout time.Duration) []nmap.Option {
 	options := []nmap.Option{
 		nmap.WithTargets(network),
-<<<<<<< HEAD
-		nmap.WithPingScan(), // Host discovery only, no port scan
-=======
 		// Use TCP connect discovery instead of ICMP ping (no root privileges required)
 		nmap.WithPorts("22,80,443,8080,8443,3389,5432,6379"),
 		nmap.WithConnectScan(),
 		// TCP connect scan works without root privileges and provides host discovery
->>>>>>> 840586ba
 	}
 
 	// Add timing based on timeout
@@ -415,18 +411,9 @@
 		}
 	}()
 
-<<<<<<< HEAD
-	// Check if host already exists
-	var existingHost db.Host
-	query := `SELECT id, discovery_count FROM hosts WHERE ip_address = $1`
-	log.Printf("DEBUG: Discovery checking if host %s already exists", result.IPAddress)
-	err = tx.QueryRowContext(ctx, query, db.IPAddr{IP: result.IPAddress}).Scan(
-		&existingHost.ID, &existingHost.DiscoveryCount)
-=======
 	// Use UPSERT to handle race conditions between discovery processes
 	// This atomically handles both insert and update cases
 	log.Printf("DEBUG: Discovery upserting host %s with discovery_method=%s", result.IPAddress, result.Method)
->>>>>>> 840586ba
 
 	now := time.Now()
 	responseTimeMS := int(result.ResponseTime.Milliseconds())
@@ -451,42 +438,10 @@
 	err = e.db.QueryRowContext(ctx, verifyQuery, db.IPAddr{IP: result.IPAddress}).Scan(
 		&verificationHost.ID, &verificationHost.DiscoveryMethod)
 	if err != nil {
-<<<<<<< HEAD
-		log.Printf("DEBUG: Discovery host %s not found, creating new (error: %v)", result.IPAddress, err)
-		err = e.createNewHostTx(ctx, tx, result, now, responseTimeMS)
-	} else {
-		log.Printf("DEBUG: Discovery host %s already exists, updating", result.IPAddress)
-		err = e.updateExistingHostTx(ctx, tx, &existingHost, result, now, responseTimeMS)
-	}
-
-	if err != nil {
-		log.Printf("DEBUG: Discovery failed to save host %s: %v", result.IPAddress, err)
-		return err
-	}
-
-	// Commit the transaction
-	err = tx.Commit()
-	if err != nil {
-		log.Printf("DEBUG: Discovery failed to commit transaction for host %s: %v", result.IPAddress, err)
-		return fmt.Errorf("failed to commit transaction: %w", err)
-	}
-
-	// Verify the host was actually saved by reading it back
-	var verificationHost db.Host
-	verifyQuery := `SELECT id, discovery_method FROM hosts WHERE ip_address = $1`
-	err = e.db.QueryRowContext(ctx, verifyQuery, db.IPAddr{IP: result.IPAddress}).Scan(
-		&verificationHost.ID, &verificationHost.DiscoveryMethod)
-	if err != nil {
 		log.Printf("DEBUG: Discovery verification failed for host %s: %v", result.IPAddress, err)
 		return fmt.Errorf("host verification failed after save: %w", err)
 	}
 
-=======
-		log.Printf("DEBUG: Discovery verification failed for host %s: %v", result.IPAddress, err)
-		return fmt.Errorf("host verification failed after save: %w", err)
-	}
-
->>>>>>> 840586ba
 	expectedMethod := result.Method
 	actualMethod := nullValue
 	if verificationHost.DiscoveryMethod != nil {
@@ -504,19 +459,6 @@
 	return nil
 }
 
-<<<<<<< HEAD
-// insertHostTx inserts a new host into the database within a transaction.
-func (e *Engine) insertHostTx(ctx context.Context, tx *sqlx.Tx, host *db.Host) error {
-	log.Printf("DEBUG: Discovery inserting new host %s with discovery_method=%v",
-		host.IPAddress.String(),
-		func() string {
-			if host.DiscoveryMethod != nil {
-				return *host.DiscoveryMethod
-			}
-			return "NULL"
-		}())
-
-=======
 // upsertHostTx atomically inserts or updates a host to prevent race conditions.
 func (e *Engine) upsertHostTx(ctx context.Context, tx *sqlx.Tx, result *Result,
 	now time.Time, responseTimeMS int) error {
@@ -542,7 +484,6 @@
 	}
 
 	// Use UPSERT to handle race conditions atomically
->>>>>>> 840586ba
 	query := `
 		INSERT INTO hosts (id, ip_address, hostname, mac_address, vendor, os_family, os_name, os_version,
 						   os_confidence, os_detected_at, os_method, os_details, discovery_method,
@@ -564,12 +505,6 @@
 	`
 
 	_, err := tx.ExecContext(ctx, query,
-<<<<<<< HEAD
-		host.ID, host.IPAddress, host.Hostname, host.MACAddress, host.Vendor,
-		host.OSFamily, host.OSName, host.OSVersion, host.OSConfidence, host.OSDetectedAt,
-		host.OSMethod, host.OSDetails, host.DiscoveryMethod, host.ResponseTimeMS,
-		host.DiscoveryCount, host.IgnoreScanning, host.FirstSeen, host.LastSeen, host.Status)
-=======
 		hostID, db.IPAddr{IP: result.IPAddress}, nil, nil, nil,
 		osFamily, osName, osVersion, osConfidence, osDetectedAt,
 		osMethod, osDetails, &result.Method, &responseTimeMS,
@@ -581,38 +516,10 @@
 		log.Printf("DEBUG: Discovery successfully upserted host %s with discovery_method=%s",
 			result.IPAddress, result.Method)
 	}
->>>>>>> 840586ba
-
-	if err != nil {
-		log.Printf("DEBUG: Discovery failed to insert host %s: %v", host.IPAddress.String(), err)
-	} else {
-		log.Printf("DEBUG: Discovery successfully inserted host %s with discovery_method=%v",
-			host.IPAddress.String(),
-			func() string {
-				if host.DiscoveryMethod != nil {
-					return *host.DiscoveryMethod
-				}
-				return "NULL"
-			}())
-	}
 
 	return err
 }
 
-<<<<<<< HEAD
-// createNewHostTx creates a new host entry in the database within a transaction.
-func (e *Engine) createNewHostTx(ctx context.Context, tx *sqlx.Tx, result *Result,
-	now time.Time, responseTimeMS int) error {
-	host := db.Host{
-		ID:              uuid.New(),
-		IPAddress:       db.IPAddr{IP: result.IPAddress},
-		Status:          result.Status,
-		DiscoveryMethod: &result.Method,
-		ResponseTimeMS:  &responseTimeMS,
-		DiscoveryCount:  1,
-		FirstSeen:       now,
-		LastSeen:        now,
-=======
 // verifyDiscoveryConsistency checks that discovery results are properly stored
 // and consistent with the job record. This helps catch CI race conditions.
 func (e *Engine) verifyDiscoveryConsistency(ctx context.Context, jobID uuid.UUID, expectedHosts int) error {
@@ -623,7 +530,6 @@
 	err := e.db.QueryRowContext(ctx, query, jobID).Scan(&jobNetwork, &jobMethod)
 	if err != nil {
 		return fmt.Errorf("failed to get job details: %w", err)
->>>>>>> 840586ba
 	}
 
 	// Count hosts with matching discovery method
@@ -634,29 +540,8 @@
 		return fmt.Errorf("failed to count discovered hosts: %w", err)
 	}
 
-<<<<<<< HEAD
-	return e.insertHostTx(ctx, tx, &host)
-}
-
-// updateExistingHostTx updates an existing host entry in the database within a transaction.
-func (e *Engine) updateExistingHostTx(
-	ctx context.Context, tx *sqlx.Tx, existingHost *db.Host, result *Result, now time.Time, responseTimeMS int,
-) error {
-	log.Printf("DEBUG: Discovery updating existing host %s with discovery_method=%s", result.IPAddress, result.Method)
-
-	updateQuery := `
-		UPDATE hosts SET
-			status = $2,
-			last_seen = $3,
-			discovery_method = $4,
-			response_time_ms = $5,
-			discovery_count = discovery_count + 1
-	`
-	args := []interface{}{existingHost.ID, result.Status, now, result.Method, responseTimeMS}
-=======
 	log.Printf("DEBUG: Discovery consistency check for job %s: expected=%d, actual=%d (method=%s)",
 		jobID, expectedHosts, actualHosts, jobMethod)
->>>>>>> 840586ba
 
 	// Allow some tolerance for CI environments
 	if actualHosts < expectedHosts {
@@ -678,65 +563,6 @@
 		return fmt.Errorf("failed to sync database: %w", err)
 	}
 
-<<<<<<< HEAD
-	updateQuery += ` WHERE id = $1`
-	_, err := tx.ExecContext(ctx, updateQuery, args...)
-
-	if err != nil {
-		log.Printf("DEBUG: Discovery failed to update host %s: %v", result.IPAddress, err)
-	} else {
-		log.Printf("DEBUG: Discovery successfully updated host %s with discovery_method=%s",
-			result.IPAddress, result.Method)
-	}
-
-	return err
-}
-
-// verifyDiscoveryConsistency checks that discovery results are properly stored
-// and consistent with the job record. This helps catch CI race conditions.
-func (e *Engine) verifyDiscoveryConsistency(ctx context.Context, jobID uuid.UUID, expectedHosts int) error {
-	// Get discovery job details
-	var jobNetwork string
-	var jobMethod string
-	query := `SELECT network, method FROM discovery_jobs WHERE id = $1`
-	err := e.db.QueryRowContext(ctx, query, jobID).Scan(&jobNetwork, &jobMethod)
-	if err != nil {
-		return fmt.Errorf("failed to get job details: %w", err)
-	}
-
-	// Count hosts with matching discovery method
-	var actualHosts int
-	hostQuery := `SELECT COUNT(*) FROM hosts WHERE discovery_method = $1`
-	err = e.db.QueryRowContext(ctx, hostQuery, jobMethod).Scan(&actualHosts)
-	if err != nil {
-		return fmt.Errorf("failed to count discovered hosts: %w", err)
-	}
-
-	log.Printf("DEBUG: Discovery consistency check for job %s: expected=%d, actual=%d (method=%s)",
-		jobID, expectedHosts, actualHosts, jobMethod)
-
-	// Allow some tolerance for CI environments
-	if actualHosts < expectedHosts {
-		return fmt.Errorf("consistency mismatch: expected %d hosts with method %s, found %d",
-			expectedHosts, jobMethod, actualHosts)
-	}
-
-	return nil
-}
-
-// ensureHostTransactionConsistency forces a database sync to ensure all
-// host transactions are committed. This helps with CI race conditions.
-func (e *Engine) ensureHostTransactionConsistency(ctx context.Context) error {
-	// Force a database sync operation
-	var syncResult int
-	query := `SELECT COUNT(*) FROM hosts WHERE last_seen >= NOW() - INTERVAL '1 minute'`
-	err := e.db.QueryRowContext(ctx, query).Scan(&syncResult)
-	if err != nil {
-		return fmt.Errorf("failed to sync database: %w", err)
-	}
-
-=======
->>>>>>> 840586ba
 	log.Printf("DEBUG: Database consistency check: %d recent hosts found", syncResult)
 
 	// Small delay to ensure transaction commits in CI
