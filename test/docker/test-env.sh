#!/bin/bash

set -e

SCRIPT_DIR="$(cd "$(dirname "${BASH_SOURCE[0]}")" && pwd)"
PROJECT_ROOT="$(cd "${SCRIPT_DIR}/../.." && pwd)"
COMPOSE_FILE="$SCRIPT_DIR/docker-compose.yml"
ENV_FILE="$SCRIPT_DIR/../.env.test"

# Check if running in CI environment
IS_CI="${GITHUB_ACTIONS:-false}"
if [ "$IS_CI" = "true" ]; then
  echo "Running in CI environment"
  # Use the port provided by GitHub Actions
  export POSTGRES_PORT="5432"
fi

# Check for port conflicts and set alternative port if needed
check_port_available() {
    local port=$1
    if nc -z localhost "$port" 2>/dev/null; then
        return 1  # Port is in use
    else
        return 0  # Port is available
    fi
}

# Set POSTGRES_PORT with conflict detection
if [ -z "$POSTGRES_PORT" ]; then
    if check_port_available 5432; then
        export POSTGRES_PORT="5432"
        echo "Using default PostgreSQL port: 5432"
    else
        export POSTGRES_PORT="5433"
        echo "Port 5432 is busy, using alternative port: 5433"
    fi
fi

# Create fixtures directory if it doesn't exist
FIXTURES_DIR="${PROJECT_ROOT}/test/fixtures"
if [ ! -d "$FIXTURES_DIR" ]; then
    echo "Creating fixtures directory at $FIXTURES_DIR"
    mkdir -p "$FIXTURES_DIR"
fi

# Create default database init script if it doesn't exist
if [ ! -f "${FIXTURES_DIR}/init.sql" ]; then
    echo "Creating default database init script"
    cat > "${FIXTURES_DIR}/init.sql" << EOF
-- Default database initialization script
-- This is created by the test-env.sh script
CREATE DATABASE IF NOT EXISTS scanorama_test;
GRANT ALL PRIVILEGES ON DATABASE scanorama_test TO test_user;
EOF
fi

# Load environment variables if file exists
if [[ -f "$ENV_FILE" ]]; then
    source "$ENV_FILE"
fi

# Make sure PATH includes Docker Desktop bin directory for credential helper
export PATH="/Applications/Docker.app/Contents/Resources/bin:$PATH"

usage() {
    echo "Test environment management script for Scanorama"
    echo
    echo "Usage: $0 <command>"
    echo "Commands:"
    echo "  up        - Start test environment"
    echo "  down      - Stop test environment and remove containers"
    echo "  restart   - Restart test environment"
    echo "  status    - Check status of test services"
    echo "  logs      - Show logs from test containers"
    echo "  shell     - Open shell in a specific container"
    echo "  recreate  - Force recreate containers"
    echo "  clean     - Remove containers, volumes, and networks"
    echo
    echo "Examples:"
    echo "  $0 up             # Start all services"
    echo "  $0 logs postgres  # Show postgres logs"
    echo "  $0 shell postgres # Open shell in postgres container"
}

docker_compose() {
    # Run from project root to ensure paths are correct
    cd "$PROJECT_ROOT"

    # In CI environment, we need to handle services differently
    if [ "$IS_CI" = "true" ]; then
        if [ "$1" = "up" ]; then
            # In CI, don't start postgres since GitHub Actions provides it
            echo "CI mode: Skipping PostgreSQL service"
            shift
            docker compose -f "$COMPOSE_FILE" up -d --scale scanorama-postgres=0 "$@"
        else
            # For other commands in CI
            docker compose -f "$COMPOSE_FILE" "$@"
        fi
    else
        # Check if we should skip PostgreSQL if it's already running on 5432
        if [ "$1" = "up" ] && [ "$POSTGRES_PORT" = "5432" ] && nc -z localhost 5432 2>/dev/null; then
            echo "PostgreSQL already running on port 5432, skipping container startup"
            echo "Starting other test services only..."
            shift
            docker compose -f "$COMPOSE_FILE" up -d --scale scanorama-postgres=0 "$@"
        else
            # Run all services locally
            docker compose -f "$COMPOSE_FILE" "$@"
        fi
    fi
}

up() {
    echo "Starting test environment..."

    # Print CI status
    if [ "$IS_CI" = "true" ]; then
        echo "CI mode: Using GitHub Actions PostgreSQL service on port $POSTGRES_PORT"
    elif nc -z localhost 5432 2>/dev/null && [ "$POSTGRES_PORT" = "5432" ]; then
        echo "Development mode: Using existing PostgreSQL on port 5432"
    else
        echo "Test mode: Starting PostgreSQL container on port $POSTGRES_PORT"
<<<<<<< HEAD
    fi
    # Ensure Flask app directory exists
    if [ ! -d "${PROJECT_ROOT}/test/docker/flask" ]; then
        echo "Creating Flask app directory"
        mkdir -p "${PROJECT_ROOT}/test/docker/flask"
    fi

    # Ensure Flask requirements directory exists
    if [ ! -d "${PROJECT_ROOT}/test/docker/flask/requirements" ]; then
        echo "Creating Flask requirements directory"
        mkdir -p "${PROJECT_ROOT}/test/docker/flask/requirements"
    fi

    # Create default Flask app if it doesn't exist
    if [ ! -f "${PROJECT_ROOT}/test/docker/flask/app.py" ]; then
        echo "Creating default Flask app"
        cat > "${PROJECT_ROOT}/test/docker/flask/app.py" << EOF
from flask import Flask, jsonify

app = Flask(__name__)

@app.route('/')
def index():
    return jsonify({
        "status": "ok",
        "service": "scanorama-test-flask"
    })

@app.route('/health')
def health():
    return jsonify({
        "status": "healthy",
        "version": "1.0.0"
    })

if __name__ == '__main__':
    app.run(host='0.0.0.0', port=5000)
EOF
=======
>>>>>>> 840586ba
    fi


    docker_compose up -d
    echo "Waiting for services to be ready..."
    sleep 5  # Basic delay to allow services to initialize

    # Check if postgres is ready
    if [ "$IS_CI" = "true" ]; then
        # In CI, check if the GitHub Actions PostgreSQL service is ready
        for i in {1..10}; do
            if PGPASSWORD=test_password psql -h localhost -p $POSTGRES_PORT -U test_user -d scanorama_test -c "SELECT 1" &>/dev/null; then
                echo "GitHub Actions PostgreSQL service is ready on port $POSTGRES_PORT"
                break
            fi
            echo "Waiting for GitHub Actions PostgreSQL to be ready ($i/10)..."
            sleep 1
        done
    elif nc -z localhost 5432 2>/dev/null && [ "$POSTGRES_PORT" = "5432" ]; then
        # Check if existing database is accessible
        if PGPASSWORD=dev_password psql -h localhost -p 5432 -U scanorama_dev -d scanorama_dev -c "SELECT 1" 2>/dev/null; then
            echo "Existing development database is ready on port 5432"
        elif PGPASSWORD=test_password psql -h localhost -p 5432 -U test_user -d scanorama_test -c "SELECT 1" 2>/dev/null; then
            echo "Existing test database is ready on port 5432"
        else
            echo "Warning: Database on port 5432 is not accessible with expected credentials"
        fi
    else
        # Check Docker container PostgreSQL
        for i in {1..30}; do
            if docker_compose exec scanorama-postgres pg_isready -U test_user -d scanorama_test &>/dev/null; then
                echo "PostgreSQL container is ready on port $POSTGRES_PORT"
                break
            fi
            echo "Waiting for PostgreSQL container to be ready ($i/30)..."
            sleep 1
        done
    fi

    echo "Test environment is ready"
}

down() {
    echo "Stopping test environment..."
    docker_compose down -v
}

status() {
    echo "Test services status:"
    docker_compose ps
}

logs() {
    if [ -z "$1" ]; then
        docker_compose logs
    else
        docker_compose logs "$1"
    fi
}

shell() {
    if [ -z "$1" ]; then
        echo "Error: Please specify a service name"
        echo "Available services:"
        docker_compose ps --services
        return 1
    fi

    # Use bash if available, otherwise use sh
    if docker_compose exec "$1" bash -c "exit" &>/dev/null; then
        docker_compose exec "$1" bash
    else
        docker_compose exec "$1" sh
    fi
}

recreate() {
    echo "Recreating test environment..."
    docker_compose up -d --force-recreate
    echo "Test environment recreated"
}

clean() {
    echo "Cleaning test environment..."
    docker_compose down -v --remove-orphans
    echo "Test environment cleaned"
}

restart() {
    down
    up
}

case "$1" in
    up) up ;;
    down) down ;;
    restart) restart ;;
    status) status ;;
    logs) logs "$2" ;;
    shell) shell "$2" ;;
    recreate) recreate ;;
    clean) clean ;;
    *) usage; exit 1 ;;
esac<|MERGE_RESOLUTION|>--- conflicted
+++ resolved
@@ -121,47 +121,6 @@
         echo "Development mode: Using existing PostgreSQL on port 5432"
     else
         echo "Test mode: Starting PostgreSQL container on port $POSTGRES_PORT"
-<<<<<<< HEAD
-    fi
-    # Ensure Flask app directory exists
-    if [ ! -d "${PROJECT_ROOT}/test/docker/flask" ]; then
-        echo "Creating Flask app directory"
-        mkdir -p "${PROJECT_ROOT}/test/docker/flask"
-    fi
-
-    # Ensure Flask requirements directory exists
-    if [ ! -d "${PROJECT_ROOT}/test/docker/flask/requirements" ]; then
-        echo "Creating Flask requirements directory"
-        mkdir -p "${PROJECT_ROOT}/test/docker/flask/requirements"
-    fi
-
-    # Create default Flask app if it doesn't exist
-    if [ ! -f "${PROJECT_ROOT}/test/docker/flask/app.py" ]; then
-        echo "Creating default Flask app"
-        cat > "${PROJECT_ROOT}/test/docker/flask/app.py" << EOF
-from flask import Flask, jsonify
-
-app = Flask(__name__)
-
-@app.route('/')
-def index():
-    return jsonify({
-        "status": "ok",
-        "service": "scanorama-test-flask"
-    })
-
-@app.route('/health')
-def health():
-    return jsonify({
-        "status": "healthy",
-        "version": "1.0.0"
-    })
-
-if __name__ == '__main__':
-    app.run(host='0.0.0.0', port=5000)
-EOF
-=======
->>>>>>> 840586ba
     fi
 
 
