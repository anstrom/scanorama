package test

import (
	"context"
	"fmt"
	"os"
	"testing"
	"time"

	"github.com/anstrom/scanorama/internal"
	"github.com/anstrom/scanorama/internal/db"
	"github.com/anstrom/scanorama/internal/discovery"
	"github.com/anstrom/scanorama/test/helpers"
	"github.com/google/uuid"
	"github.com/stretchr/testify/assert"
	"github.com/stretchr/testify/require"
)

const (
	statusCompleted         = "completed"
<<<<<<< HEAD
=======
	nullValue               = "NULL"
>>>>>>> 840586ba
	discoveryJobStatusQuery = "SELECT status, hosts_discovered FROM discovery_jobs WHERE id = $1"
	hostsWithDiscoveryQuery = "SELECT COUNT(*) FROM hosts WHERE discovery_method IS NOT NULL"
	hostsWithIPQuery        = "SELECT COUNT(*) FROM hosts WHERE ip_address = '127.0.0.1'"
)

// IntegrationTestSuite holds test environment and database connection.
// IntegrationTestSuite holds the test database and configuration.
type IntegrationTestSuite struct {
	database *db.DB
	ctx      context.Context
	cancel   context.CancelFunc
}

// setupIntegrationTestSuite sets up the test database and environment.
func setupIntegrationTestSuite(t *testing.T) *IntegrationTestSuite {
	if testing.Short() {
		t.Skip("Skipping integration tests in short mode")
	}

	// Set up test database
	database := setupTestDatabase(t)

	// Create cancellable context for proper cleanup
	ctx, cancel := context.WithCancel(context.Background())

	return &IntegrationTestSuite{
		database: database,
		ctx:      ctx,
		cancel:   cancel,
	}
}

// setupTestDatabase creates a test database connection.
func setupTestDatabase(t *testing.T) *db.DB {
	ctx := context.Background()
<<<<<<< HEAD

	// Use the helper to connect to an available database
	database, config, err := helpers.ConnectToTestDatabase(ctx)
	require.NoError(t, err, "Failed to connect to any test database")

	t.Logf("Successfully connected to database: %s@%s:%d/%s",
		config.Username, config.Host, config.Port, config.Database)

=======

	// Use the helper to connect to an available database
	database, config, err := helpers.ConnectToTestDatabase(ctx)
	require.NoError(t, err, "Failed to connect to any test database")

	t.Logf("Successfully connected to database: %s@%s:%d/%s",
		config.Username, config.Host, config.Port, config.Database)

>>>>>>> 840586ba
	// Ensure schema is available
	err = helpers.EnsureTestSchema(ctx, database)
	require.NoError(t, err, "Database schema is not available")

	return database
}

// cleanupTestData removes any existing test data.
func cleanupTestData(t *testing.T, database *db.DB) {
	err := helpers.CleanupTestTables(context.Background(), database)
	if err != nil {
		t.Logf("Warning: Failed to cleanup test data: %v", err)
	}
}

// teardown cleans up test resources.
func (suite *IntegrationTestSuite) teardown(t *testing.T) {
	// Cancel context to stop background processes
	if suite.cancel != nil {
		suite.cancel()
	}

	// Give background processes time to finish
	time.Sleep(100 * time.Millisecond)

<<<<<<< HEAD
	// Clean up test data to prevent interference between tests
	cleanupTestData(t, suite.database)
=======
	// Clean up test data to prevent database pollution
	cleanupTestData(t, suite.database)
	t.Logf("DEBUG: Test cleanup completed")
>>>>>>> 840586ba

	if err := suite.database.Close(); err != nil {
		t.Logf("Warning: Failed to close database: %v", err)
	}
}

// TestScanWithDatabaseStorage tests scanning functionality with database storage.
func TestScanWithDatabaseStorage(t *testing.T) {
	suite := setupIntegrationTestSuite(t)
	defer suite.teardown(t)

	t.Log("=== CI DEBUG: Starting scan with database storage test ===")

	// Check initial database state
	var initialHosts, initialScanJobs, initialPortScans int
	err := suite.database.QueryRowContext(suite.ctx, "SELECT COUNT(*) FROM hosts").Scan(&initialHosts)
	require.NoError(t, err)
	err = suite.database.QueryRowContext(suite.ctx, "SELECT COUNT(*) FROM scan_jobs").Scan(&initialScanJobs)
	require.NoError(t, err)
	err = suite.database.QueryRowContext(suite.ctx, "SELECT COUNT(*) FROM port_scans").Scan(&initialPortScans)
	require.NoError(t, err)

	t.Logf("CI DEBUG: Initial state - hosts: %d, scan_jobs: %d, port_scans: %d",
		initialHosts, initialScanJobs, initialPortScans)

	t.Logf("Testing scan with port 22")
	// Use a real port that should be available for testing
	testPort := "22" // SSH port is commonly available
	t.Logf("Testing scan with port %s", testPort)

	// Create scan configuration with unique target
	scanConfig := &internal.ScanConfig{
		Targets:     []string{"127.0.0.1"},
		Ports:       testPort,
		ScanType:    "connect",
		TimeoutSec:  10,
		Concurrency: 1,
	}

	// Run scan with database storage
	result, err := internal.RunScanWithContext(suite.ctx, scanConfig, suite.database)
	require.NoError(t, err)
	require.NotNil(t, result)
	require.NotEmpty(t, result.Hosts)

	// Verify scan results
	host := result.Hosts[0]
	assert.Equal(t, "up", host.Status)
	assert.NotEmpty(t, host.Ports)

	// Verify results are stored in database
	t.Run("VerifyHostStored", func(t *testing.T) {
		// Query hosts from database
		var hosts []*db.Host
		query := `SELECT * FROM hosts WHERE status = 'up' ORDER BY last_seen DESC LIMIT 10`
		err := suite.database.SelectContext(suite.ctx, &hosts, query)
		require.NoError(t, err)
		require.NotEmpty(t, hosts, "No hosts found in database")

		// Verify host data
		dbHost := hosts[0]
		assert.Equal(t, "up", dbHost.Status)
		assert.NotNil(t, dbHost.IPAddress.IP)
	})

	t.Run("VerifyPortScansStored", func(t *testing.T) {
		// Query port scans from database
		var portScans []*db.PortScan
		query := `SELECT * FROM port_scans ORDER BY scanned_at DESC LIMIT 10`
		err := suite.database.SelectContext(suite.ctx, &portScans, query)
		require.NoError(t, err)
		require.NotEmpty(t, portScans, "No port scans found in database")

		// Verify port scan data
		portScan := portScans[0]
		assert.NotEqual(t, uuid.Nil, portScan.HostID)
		assert.NotEqual(t, uuid.Nil, portScan.JobID)
		assert.Greater(t, portScan.Port, 0)
		assert.Equal(t, "tcp", portScan.Protocol)
	})

	t.Run("VerifyScanJobStored", func(t *testing.T) {
		// Query scan jobs from database
		var scanJobs []*db.ScanJob
		query := `SELECT * FROM scan_jobs ORDER BY created_at DESC LIMIT 10`
		err := suite.database.SelectContext(suite.ctx, &scanJobs, query)
		require.NoError(t, err)

		t.Logf("CI DEBUG: Found %d scan jobs in database", len(scanJobs))
		if len(scanJobs) == 0 {
			// Debug: Check scan_targets table
			var targetCount int
			err = suite.database.QueryRowContext(suite.ctx, "SELECT COUNT(*) FROM scan_targets").Scan(&targetCount)
			if err == nil {
				t.Logf("CI DEBUG: Scan targets in database: %d", targetCount)
			}

			// Check if scan jobs exist with any status
			var allStatuses []string
			err = suite.database.SelectContext(suite.ctx, &allStatuses,
				"SELECT DISTINCT status FROM scan_jobs")
			if err == nil {
				t.Logf("CI DEBUG: Scan job statuses found: %v", allStatuses)
			}
		}

		require.NotEmpty(t, scanJobs, "No scan jobs found in database")

		// Verify scan job data
		scanJob := scanJobs[0]
		assert.Equal(t, "completed", scanJob.Status)
		assert.NotEqual(t, uuid.Nil, scanJob.TargetID)
	})
}

// TestDiscoveryWithDatabaseStorage tests discovery functionality with database storage.
func TestDiscoveryWithDatabaseStorage(t *testing.T) {
	suite := setupIntegrationTestSuite(t)
	defer suite.teardown(t)

	// Create discovery engine
	discoveryEngine := discovery.NewEngine(suite.database)

	// Run discovery on localhost for reliable testing
	discoveryConfig := discovery.Config{
		Network:     "127.0.0.1/32",
		Method:      "tcp",
		DetectOS:    false,
		Timeout:     10 * time.Second,
		Concurrency: 1,
	}

	job, err := discoveryEngine.Discover(suite.ctx, discoveryConfig)
	require.NoError(t, err)

	// Wait for discovery to complete properly
	err = discoveryEngine.WaitForCompletion(suite.ctx, job.ID, 15*time.Second)
	require.NoError(t, err)
	maxWait := 30 * time.Second
	checkInterval := 1 * time.Second
	startTime := time.Now()

	for {
		if time.Since(startTime) > maxWait {
			// Get final status for debugging
			var finalStatus string
			var finalHosts int
			query := discoveryJobStatusQuery
			err := suite.database.QueryRowContext(suite.ctx, query, job.ID).Scan(&finalStatus, &finalHosts)
			if err == nil {
				t.Fatalf("Discovery timed out after %v - final status: %s, hosts: %d",
					maxWait, finalStatus, finalHosts)
			} else {
				t.Fatalf("Discovery timed out after %v - could not get final status: %v",
					maxWait, err)
			}
		}

		// Check job status
		var status string
		var hostsDiscovered int
		query := `SELECT status, hosts_discovered FROM discovery_jobs WHERE id = $1`
		err := suite.database.QueryRowContext(suite.ctx, query, job.ID).Scan(&status, &hostsDiscovered)
		require.NoError(t, err)

		if status == statusCompleted || status == "failed" {
			t.Logf("Discovery %s. Found %d hosts.", status, hostsDiscovered)
			assert.Equal(t, statusCompleted, status)

			// Additional verification that hosts were actually stored
			if status == statusCompleted && hostsDiscovered > 0 {
				var actualHostCount int
<<<<<<< HEAD
				hostQuery := `SELECT COUNT(*) FROM hosts WHERE discovery_method = 'ping'`
				if err := suite.database.QueryRowContext(suite.ctx, hostQuery).Scan(&actualHostCount); err == nil {
					t.Logf("Verified %d hosts with discovery_method=ping in database", actualHostCount)
=======
				hostQuery := `SELECT COUNT(*) FROM hosts WHERE discovery_method = 'tcp'`
				if err := suite.database.QueryRowContext(suite.ctx, hostQuery).Scan(&actualHostCount); err == nil {
					t.Logf("Verified %d hosts with discovery_method=tcp in database", actualHostCount)
>>>>>>> 840586ba
				}
			}
			break
		}

		time.Sleep(checkInterval)
	}

	// Verify discovery results in database
	t.Run("VerifyDiscoveryJobStored", func(t *testing.T) {
		var discoveryJobs []*db.DiscoveryJob
		query := `
			SELECT * FROM discovery_jobs
			WHERE status = 'completed' AND network >>= '127.0.0.1/32'
			ORDER BY created_at DESC LIMIT 5`
		err := suite.database.SelectContext(suite.ctx, &discoveryJobs, query)
		require.NoError(t, err)
		require.NotEmpty(t, discoveryJobs, "No completed discovery jobs found")

		// Verify discovery job data
		discoveryJob := discoveryJobs[0]
		assert.Equal(t, "completed", discoveryJob.Status)
		assert.GreaterOrEqual(t, discoveryJob.HostsDiscovered, 1)
		assert.GreaterOrEqual(t, discoveryJob.HostsResponsive, 1)
	})

	t.Run("VerifyDiscoveredHostsStored", func(t *testing.T) {
		var hosts []*db.Host
		query := `
			SELECT * FROM hosts
<<<<<<< HEAD
			WHERE discovery_method = 'ping' AND ip_address = '127.0.0.1'
=======
			WHERE discovery_method = 'tcp' AND ip_address = '127.0.0.1'
>>>>>>> 840586ba
			ORDER BY last_seen DESC LIMIT 5`
		err := suite.database.SelectContext(suite.ctx, &hosts, query)
		require.NoError(t, err)
		require.NotEmpty(t, hosts, "No discovered hosts found")

		// Verify host data
		host := hosts[0]
		assert.Equal(t, "up", host.Status)
		assert.NotNil(t, host.DiscoveryMethod)
		assert.Equal(t, "tcp", *host.DiscoveryMethod)
	})
}

// TestScanDiscoveredHosts tests scanning hosts that were previously discovered.
func TestScanDiscoveredHosts(t *testing.T) {
	suite := setupIntegrationTestSuite(t)
	defer suite.teardown(t)

	// First, run discovery on localhost
	discoveryEngine := discovery.NewEngine(suite.database)
	discoveryConfig := discovery.Config{
		Network:     "127.0.0.1/32",
		Method:      "tcp",
		DetectOS:    false,
		Timeout:     10 * time.Second,
		Concurrency: 1,
	}

	job, err := discoveryEngine.Discover(suite.ctx, discoveryConfig)
<<<<<<< HEAD
=======
	require.NoError(t, err)

	// Wait for discovery to complete with extended timeout for CI
	t.Log("DEBUG: Waiting for discovery completion with extended timeout...")
	err = discoveryEngine.WaitForCompletion(suite.ctx, job.ID, 30*time.Second)
>>>>>>> 840586ba
	require.NoError(t, err)
	t.Log("DEBUG: Discovery completion confirmed")

<<<<<<< HEAD
	// Wait for discovery to complete with extended timeout for CI
	t.Log("DEBUG: Waiting for discovery completion with extended timeout...")
	err = discoveryEngine.WaitForCompletion(suite.ctx, job.ID, 30*time.Second)
	require.NoError(t, err)
	t.Log("DEBUG: Discovery completion confirmed")

	// Verify that discovery actually saved the host with correct discovery_method
	var discoveredHostCount int
	query := `SELECT COUNT(*) FROM hosts WHERE discovery_method = 'ping' AND ip_address = '127.0.0.1'`
	err = suite.database.QueryRowContext(suite.ctx, query).Scan(&discoveredHostCount)
	require.NoError(t, err)

	// Add some debugging for CI
	if discoveredHostCount != 1 {
		var totalHosts int
		err = suite.database.QueryRowContext(suite.ctx, "SELECT COUNT(*) FROM hosts").Scan(&totalHosts)
		require.NoError(t, err)
		t.Logf("DEBUG: Expected 1 host with discovery_method=ping, found %d (total hosts: %d)",
			discoveredHostCount, totalHosts)
	}

	require.Equal(t, 1, discoveredHostCount,
		"Discovery should have created exactly one host with discovery_method=ping")
	t.Logf("Discovery verification successful: found %d host with discovery_method=ping", discoveredHostCount)
=======
	// Verify that discovery actually saved the host with correct discovery_method
	var discoveredHostCount int
	query := `SELECT COUNT(*) FROM hosts WHERE discovery_method = 'tcp' AND ip_address = '127.0.0.1'`

	// Add comprehensive CI debugging BEFORE the query
	t.Log("CI DEBUG: About to run verification query...")
	t.Logf("CI DEBUG: Query: %s", query)

	// Check database connection state
	var connCheck int
	err = suite.database.QueryRowContext(suite.ctx, "SELECT 1").Scan(&connCheck)
	require.NoError(t, err)
	t.Log("CI DEBUG: Database connection verified before query")

	// Check current transaction isolation level
	var isolationLevel string
	err = suite.database.QueryRowContext(suite.ctx, "SHOW transaction_isolation").Scan(&isolationLevel)
	if err == nil {
		t.Logf("CI DEBUG: Transaction isolation level: %s", isolationLevel)
	}

	err = suite.database.QueryRowContext(suite.ctx, query).Scan(&discoveredHostCount)
	require.NoError(t, err)

	t.Logf("CI DEBUG: Verification query result: %d hosts found", discoveredHostCount)

	// Enhanced CI debugging for verification failure
	if discoveredHostCount != 1 {
		debugDiscoveryVerificationFailure(suite, t, job.ID, discoveredHostCount)
	}

	require.Equal(t, 1, discoveredHostCount,
		"Discovery should have created exactly one host with discovery_method=tcp")
	t.Logf("Discovery verification successful: found %d host with discovery_method=tcp", discoveredHostCount)
>>>>>>> 840586ba

	// Enhanced database consistency checks for CI reliability
	t.Log("DEBUG: Starting enhanced database consistency checks for CI...")

	// 1. Force transaction consistency with multiple operations
	for i := 0; i < 3; i++ {
		var commitCheck int
		err = suite.database.QueryRowContext(suite.ctx, "SELECT 1").Scan(&commitCheck)
		require.NoError(t, err)
		time.Sleep(100 * time.Millisecond)
	}

	// 2. Verify discovery job completion and consistency
	var jobStatus string
	var jobHosts int
	jobQuery := discoveryJobStatusQuery
	err = suite.database.QueryRowContext(suite.ctx, jobQuery, job.ID).Scan(&jobStatus, &jobHosts)
	require.NoError(t, err)
	require.Equal(t, "completed", jobStatus)
	require.Equal(t, 1, jobHosts)
	t.Logf("Discovery job verification: status=%s, hosts_discovered=%d", jobStatus, jobHosts)

	// 3. Extended delay for CI environment to ensure all transactions are committed
	t.Log("DEBUG: Applying extended delay for CI transaction consistency...")
	time.Sleep(1000 * time.Millisecond)

	// 4. Multi-attempt verification that the host persists with correct discovery_method
	const maxVerifyAttempts = 5
	var finalHostCount int
	for attempt := 1; attempt <= maxVerifyAttempts; attempt++ {
		err = suite.database.QueryRowContext(suite.ctx, query).Scan(&finalHostCount)
		require.NoError(t, err)

		if finalHostCount == 1 {
			t.Logf("Host verification successful on attempt %d: found %d host(s)", attempt, finalHostCount)
			break
		}

		if attempt < maxVerifyAttempts {
			t.Logf("Host verification attempt %d failed, retrying... (found %d hosts)", attempt, finalHostCount)
<<<<<<< HEAD
			time.Sleep(200 * time.Millisecond)
		} else {
			require.Equal(t, 1, finalHostCount,
				"Host should be available after %d verification attempts", maxVerifyAttempts)
=======
			if attempt <= 2 {
				getDebugHostInfo(suite, suite.ctx, t)
			}
			time.Sleep(200 * time.Millisecond)
		} else {
			debugFinalVerificationFailure(suite, t, finalHostCount, maxVerifyAttempts)
>>>>>>> 840586ba
		}
	}

	// 5. Final comprehensive database state verification
	var totalHosts, hostsWithDiscovery, hostsWithIP int
	err = suite.database.QueryRowContext(suite.ctx,
		"SELECT COUNT(*) FROM hosts").Scan(&totalHosts)
	require.NoError(t, err)
	err = suite.database.QueryRowContext(suite.ctx, hostsWithDiscoveryQuery).Scan(&hostsWithDiscovery)
	require.NoError(t, err)
	err = suite.database.QueryRowContext(suite.ctx, hostsWithIPQuery).Scan(&hostsWithIP)
	require.NoError(t, err)

	t.Logf("Final database state: total_hosts=%d, hosts_with_discovery=%d, hosts_with_ip_127.0.0.1=%d",
		totalHosts, hostsWithDiscovery, hostsWithIP)

	require.Equal(t, 1, hostsWithIP, "Should have exactly 1 host with IP 127.0.0.1")
	require.GreaterOrEqual(t, hostsWithDiscovery, 1,
		"Should have at least 1 host with discovery_method")

	t.Log("DEBUG: Enhanced consistency checks completed successfully")

	// Now scan the discovered hosts
	testPort := "22" // SSH port for testing
	scanConfig := &internal.ScanConfig{
		Targets:     []string{"127.0.0.1"},
		Ports:       testPort,
		ScanType:    "version",
		TimeoutSec:  15,
		Concurrency: 1,
	}

	// Add pre-scan database consistency check
	t.Log("DEBUG: Performing pre-scan database consistency verification...")
	var preScanHostCount int
	preScanQuery := `SELECT COUNT(*) FROM hosts WHERE ip_address = '127.0.0.1' ` +
<<<<<<< HEAD
		`AND discovery_method = 'ping'`
	err = suite.database.QueryRowContext(suite.ctx, preScanQuery).Scan(&preScanHostCount)
	require.NoError(t, err)
	require.Equal(t, 1, preScanHostCount,
		"Host must exist with discovery_method=ping before scanning")
=======
		`AND discovery_method = 'tcp'`
	err = suite.database.QueryRowContext(suite.ctx, preScanQuery).Scan(&preScanHostCount)
	require.NoError(t, err)
	require.Equal(t, 1, preScanHostCount,
		"Host must exist with discovery_method=tcp before scanning")
>>>>>>> 840586ba
	t.Logf("Pre-scan verification: %d host(s) confirmed before scanning", preScanHostCount)

	result, err := internal.RunScanWithContext(suite.ctx, scanConfig, suite.database)
	require.NoError(t, err)
	require.NotNil(t, result)
	t.Log("DEBUG: Scan completed successfully")

	t.Run("VerifyIntegratedData", func(t *testing.T) {
		// Debug: Check what data we actually have
		var totalHosts, hostsWithDiscovery, totalPortScans, hostsWithPortScans int

		// Total hosts
		err := suite.database.QueryRowContext(suite.ctx, "SELECT COUNT(*) FROM hosts").Scan(&totalHosts)
		require.NoError(t, err)
		t.Logf("Total hosts in database: %d", totalHosts)

		// Hosts with discovery method
		query := "SELECT COUNT(*) FROM hosts WHERE discovery_method IS NOT NULL AND ip_address = '127.0.0.1'"
		err = suite.database.QueryRowContext(suite.ctx, query).Scan(&hostsWithDiscovery)
		require.NoError(t, err)
		t.Logf("Hosts with discovery_method: %d", hostsWithDiscovery)

		// Total port scans
		err = suite.database.QueryRowContext(suite.ctx, "SELECT COUNT(*) FROM port_scans").Scan(&totalPortScans)
		require.NoError(t, err)
		t.Logf("Total port scans: %d", totalPortScans)

		// Hosts that have port scans
		query = "SELECT COUNT(DISTINCT host_id) FROM port_scans"
		err = suite.database.QueryRowContext(suite.ctx, query).Scan(&hostsWithPortScans)
		require.NoError(t, err)
		t.Logf("Hosts with port scans: %d", hostsWithPortScans)

		// Debug: Show actual host data
		query = `
			SELECT ip_address, discovery_method FROM hosts
			WHERE ip_address = '127.0.0.1'`
		rows, err := suite.database.QueryContext(suite.ctx, query)
		require.NoError(t, err)
		defer func() {
			if err := rows.Close(); err != nil {
				t.Logf("Warning: Failed to close rows: %v", err)
			}
		}()

		t.Logf("Host details:")
		for rows.Next() {
			var ip string
			var discoveryMethod *string
			err := rows.Scan(&ip, &discoveryMethod)
			require.NoError(t, err)
			if discoveryMethod != nil {
				t.Logf("  Host %s: discovery_method=%s", ip, *discoveryMethod)
			} else {
				t.Logf("  Host %s: discovery_method=NULL", ip)
			}
		}

		// Check that we have hosts with both discovery and scan data
		var count int
		query = `
			SELECT COUNT(DISTINCT h.id)
			FROM hosts h
			INNER JOIN port_scans ps ON h.id = ps.host_id
			WHERE h.discovery_method IS NOT NULL
		`
		err = suite.database.QueryRowContext(suite.ctx, query).Scan(&count)
		require.NoError(t, err)
		t.Logf("Hosts with both discovery and scan data: %d", count)
		assert.GreaterOrEqual(t, count, 1, "Should have at least one host with both discovery and scan data")
	})
}

// TestQueryScanResults tests querying stored scan results.
func TestQueryScanResults(t *testing.T) {
	suite := setupIntegrationTestSuite(t)
	defer suite.teardown(t)

	// Run a scan to populate database
	testPort := "22" // SSH port for testing
	scanConfig := &internal.ScanConfig{
		Targets:     []string{"localhost"},
		Ports:       testPort,
		ScanType:    "connect",
		TimeoutSec:  10,
		Concurrency: 1,
	}

	_, err := internal.RunScanWithContext(suite.ctx, scanConfig, suite.database)
	require.NoError(t, err)

	// Test various database queries
	t.Run("QueryActiveHosts", func(t *testing.T) {
		hostRepo := db.NewHostRepository(suite.database)
		hosts, err := hostRepo.GetActiveHosts(suite.ctx)
		require.NoError(t, err)
		assert.GreaterOrEqual(t, len(hosts), 1, "Should have at least one active host")

		if len(hosts) > 0 {
			host := hosts[0]
			assert.Equal(t, "up", host.Status)
			assert.GreaterOrEqual(t, host.OpenPorts, 0)
		}
	})

	t.Run("QueryPortScansByHost", func(t *testing.T) {
		// Get a host ID first
		var hostID uuid.UUID
		query := `SELECT id FROM hosts WHERE status = 'up' LIMIT 1`
		err := suite.database.QueryRowContext(suite.ctx, query).Scan(&hostID)
		require.NoError(t, err)

		// Query port scans for this host
		portRepo := db.NewPortScanRepository(suite.database)
		portScans, err := portRepo.GetByHost(suite.ctx, hostID)
		require.NoError(t, err)
		assert.GreaterOrEqual(t, len(portScans), 1, "Should have at least one port scan")

		if len(portScans) > 0 {
			portScan := portScans[0]
			assert.Equal(t, hostID, portScan.HostID)
			assert.Greater(t, portScan.Port, 0)
		}
	})

	t.Run("QueryNetworkSummary", func(t *testing.T) {
		summaryRepo := db.NewNetworkSummaryRepository(suite.database)
		summaries, err := summaryRepo.GetAll(suite.ctx)
		require.NoError(t, err)

		// We might not have summaries if no scan targets exist, so just verify no error
		t.Logf("Found %d network summaries", len(summaries))
	})

	t.Run("QueryScanJobsWithResults", func(t *testing.T) {
		var jobResults []struct {
			JobID        uuid.UUID  `db:"job_id"`
			TargetName   string     `db:"target_name"`
			Status       string     `db:"status"`
			HostsScanned int        `db:"hosts_scanned"`
			OpenPorts    int        `db:"open_ports"`
			CompletedAt  *time.Time `db:"completed_at"`
		}

		query := `
			SELECT
				sj.id as job_id,
				st.name as target_name,
				sj.status,
				COUNT(DISTINCT ps.host_id) as hosts_scanned,
				COUNT(ps.id) FILTER (WHERE ps.state = 'open') as open_ports,
				sj.completed_at
			FROM scan_jobs sj
			JOIN scan_targets st ON sj.target_id = st.id
			LEFT JOIN port_scans ps ON sj.id = ps.job_id
			WHERE sj.status = 'completed'
			GROUP BY sj.id, st.name, sj.status, sj.completed_at
			ORDER BY sj.created_at DESC
			LIMIT 5
		`

		err := suite.database.SelectContext(suite.ctx, &jobResults, query)
		require.NoError(t, err)
		assert.GreaterOrEqual(t, len(jobResults), 1, "Should have at least one completed scan job")

		if len(jobResults) > 0 {
			result := jobResults[0]
			assert.Equal(t, "completed", result.Status)
			assert.GreaterOrEqual(t, result.HostsScanned, 1)
			t.Logf("Scan job %s scanned %d hosts with %d open ports",
				result.TargetName, result.HostsScanned, result.OpenPorts)
		}
	})
}

// TestMultipleScanTypes tests different scan types with database storage.
func TestMultipleScanTypes(t *testing.T) {
	suite := setupIntegrationTestSuite(t)
	defer suite.teardown(t)

	scanTypes := []string{"connect", "version"}

	for _, scanType := range scanTypes {
		t.Run(fmt.Sprintf("ScanType_%s", scanType), func(t *testing.T) {
			scanConfig := &internal.ScanConfig{
				Targets:     []string{"127.0.0.1"},
				Ports:       "22", // Use single port for each scan type test
				ScanType:    scanType,
				TimeoutSec:  15,
				Concurrency: 1,
			}

			result, err := internal.RunScanWithContext(suite.ctx, scanConfig, suite.database)
			require.NoError(t, err)
			require.NotNil(t, result)
			require.NotEmpty(t, result.Hosts)

			// Verify results in database by checking recent port scans
			var portScanCount int
			query := `
				SELECT COUNT(*) FROM port_scans ps
				JOIN scan_jobs sj ON ps.job_id = sj.id
				WHERE sj.created_at > NOW() - INTERVAL '1 minute'
			`
			err = suite.database.QueryRowContext(suite.ctx, query).Scan(&portScanCount)
			require.NoError(t, err)
			assert.GreaterOrEqual(t, portScanCount, 1,
				"Should have port scan results for %s", scanType)
		})
	}
}

// Helper functions.
// getDebugHostInfo retrieves debugging information about localhost host.
// debugDiscoveryVerificationFailure provides comprehensive debugging when discovery verification fails.
func debugDiscoveryVerificationFailure(suite *IntegrationTestSuite, t *testing.T, jobID uuid.UUID, foundCount int) {
	t.Log("CI DEBUG: Verification failed, starting comprehensive database analysis...")

	// Debug 1: Check ALL hosts in database with detailed info
	var allHosts []struct {
		ID              string    `db:"id"`
		IPAddress       string    `db:"ip_address"`
		Status          string    `db:"status"`
		DiscoveryMethod *string   `db:"discovery_method"`
		LastSeen        time.Time `db:"last_seen"`
		FirstSeen       time.Time `db:"first_seen"`
	}
	err := suite.database.SelectContext(suite.ctx, &allHosts,
		`SELECT id, ip_address, status, discovery_method, last_seen, first_seen FROM hosts ORDER BY last_seen DESC`)
	if err != nil {
		t.Logf("CI DEBUG ERROR: Failed to query all hosts: %v", err)
	} else {
		t.Logf("CI DEBUG: Found %d total hosts in database:", len(allHosts))
		for i, host := range allHosts {
			methodStr := nullValue
			if host.DiscoveryMethod != nil {
				methodStr = *host.DiscoveryMethod
			}
			isLocalhost := ""
			if host.IPAddress == "127.0.0.1" {
				isLocalhost = " *** LOCALHOST ***"
			}
			t.Logf("  Host %d: %s (method=%s, status=%s, last_seen=%v)%s",
				i+1, host.IPAddress, methodStr, host.Status, host.LastSeen.Format("15:04:05"), isLocalhost)
		}
	}

	// Debug 2: Test the exact query components separately
	var ipCount int
	err = suite.database.QueryRowContext(suite.ctx,
		`SELECT COUNT(*) FROM hosts WHERE ip_address = '127.0.0.1'`).Scan(&ipCount)
	if err == nil {
		t.Logf("CI DEBUG: Hosts with IP 127.0.0.1: %d", ipCount)
	}

	var methodCount int
	err = suite.database.QueryRowContext(suite.ctx,
		`SELECT COUNT(*) FROM hosts WHERE discovery_method = 'tcp'`).Scan(&methodCount)
	if err == nil {
		t.Logf("CI DEBUG: Hosts with discovery_method=tcp: %d", methodCount)
	}

	// Debug 3: Check discovery job record
	var jobInfo struct {
		Status          string     `db:"status"`
		HostsDiscovered int        `db:"hosts_discovered"`
		CompletedAt     *time.Time `db:"completed_at"`
	}
	err = suite.database.GetContext(suite.ctx, &jobInfo,
		`SELECT status, hosts_discovered, completed_at FROM discovery_jobs WHERE id = $1`, jobID)
	if err == nil {
		t.Logf("CI DEBUG: Discovery job status=%s, hosts_discovered=%d, completed_at=%v",
			jobInfo.Status, jobInfo.HostsDiscovered, jobInfo.CompletedAt)
	} else {
		t.Logf("CI DEBUG ERROR: Failed to query discovery job: %v", err)
	}

	var totalHosts int
	err = suite.database.QueryRowContext(suite.ctx, "SELECT COUNT(*) FROM hosts").Scan(&totalHosts)
	require.NoError(t, err)
	t.Logf("CI DEBUG: Expected 1 host with discovery_method=tcp AND ip_address=127.0.0.1, "+
		"found %d (total hosts: %d)", foundCount, totalHosts)
}

// debugFinalVerificationFailure provides debugging when final verification attempts fail.
func debugFinalVerificationFailure(suite *IntegrationTestSuite, t *testing.T, foundCount, maxAttempts int) {
	t.Log("CI DEBUG: Final verification failed, dumping database state...")

	var allHosts []struct {
		IPAddress       string    `db:"ip_address"`
		DiscoveryMethod *string   `db:"discovery_method"`
		LastSeen        time.Time `db:"last_seen"`
		Status          string    `db:"status"`
	}
	err := suite.database.SelectContext(suite.ctx, &allHosts,
		`SELECT ip_address, discovery_method, last_seen, status FROM hosts ORDER BY last_seen DESC LIMIT 10`)
	if err == nil {
		t.Logf("CI DEBUG: Recent 10 hosts in database:")
		for i, host := range allHosts {
			methodStr := nullValue
			if host.DiscoveryMethod != nil {
				methodStr = *host.DiscoveryMethod
			}
			t.Logf("  Host %d: %s (method=%s, status=%s, last_seen=%v)",
				i+1, host.IPAddress, methodStr, host.Status, host.LastSeen)
		}
	}

	require.Equal(t, 1, foundCount,
		"Host should be available after %d verification attempts", maxAttempts)
}

func getDebugHostInfo(suite *IntegrationTestSuite, ctx context.Context, t *testing.T) {
	var debugHost struct {
		IPAddress       string    `db:"ip_address"`
		DiscoveryMethod *string   `db:"discovery_method"`
		LastSeen        time.Time `db:"last_seen"`
	}
	err := suite.database.GetContext(ctx, &debugHost,
		`SELECT ip_address, discovery_method, last_seen FROM hosts `+
			`WHERE ip_address = '127.0.0.1' LIMIT 1`)
	if err != nil {
		t.Logf("  CI DEBUG: No host found with IP 127.0.0.1")
	} else {
		methodStr := nullValue
		if debugHost.DiscoveryMethod != nil {
			methodStr = *debugHost.DiscoveryMethod
		}
		t.Logf("  CI DEBUG: Found host 127.0.0.1 with discovery_method=%s, last_seen=%v",
			methodStr, debugHost.LastSeen)
	}
}

func getEnvOrDefault(key, defaultValue string) string {
	if val, ok := os.LookupEnv(key); ok && val != "" {
		return val
	}
	return defaultValue
}

func getEnvIntOrDefault(key string, defaultValue int) int {
	if val, ok := os.LookupEnv(key); ok && val != "" {
		if intVal, err := time.ParseDuration(val + "s"); err == nil {
			return int(intVal.Seconds())
		}
	}
	return defaultValue
}<|MERGE_RESOLUTION|>--- conflicted
+++ resolved
@@ -18,10 +18,7 @@
 
 const (
 	statusCompleted         = "completed"
-<<<<<<< HEAD
-=======
 	nullValue               = "NULL"
->>>>>>> 840586ba
 	discoveryJobStatusQuery = "SELECT status, hosts_discovered FROM discovery_jobs WHERE id = $1"
 	hostsWithDiscoveryQuery = "SELECT COUNT(*) FROM hosts WHERE discovery_method IS NOT NULL"
 	hostsWithIPQuery        = "SELECT COUNT(*) FROM hosts WHERE ip_address = '127.0.0.1'"
@@ -57,7 +54,6 @@
 // setupTestDatabase creates a test database connection.
 func setupTestDatabase(t *testing.T) *db.DB {
 	ctx := context.Background()
-<<<<<<< HEAD
 
 	// Use the helper to connect to an available database
 	database, config, err := helpers.ConnectToTestDatabase(ctx)
@@ -66,16 +62,6 @@
 	t.Logf("Successfully connected to database: %s@%s:%d/%s",
 		config.Username, config.Host, config.Port, config.Database)
 
-=======
-
-	// Use the helper to connect to an available database
-	database, config, err := helpers.ConnectToTestDatabase(ctx)
-	require.NoError(t, err, "Failed to connect to any test database")
-
-	t.Logf("Successfully connected to database: %s@%s:%d/%s",
-		config.Username, config.Host, config.Port, config.Database)
-
->>>>>>> 840586ba
 	// Ensure schema is available
 	err = helpers.EnsureTestSchema(ctx, database)
 	require.NoError(t, err, "Database schema is not available")
@@ -101,14 +87,9 @@
 	// Give background processes time to finish
 	time.Sleep(100 * time.Millisecond)
 
-<<<<<<< HEAD
-	// Clean up test data to prevent interference between tests
-	cleanupTestData(t, suite.database)
-=======
 	// Clean up test data to prevent database pollution
 	cleanupTestData(t, suite.database)
 	t.Logf("DEBUG: Test cleanup completed")
->>>>>>> 840586ba
 
 	if err := suite.database.Close(); err != nil {
 		t.Logf("Warning: Failed to close database: %v", err)
@@ -281,15 +262,9 @@
 			// Additional verification that hosts were actually stored
 			if status == statusCompleted && hostsDiscovered > 0 {
 				var actualHostCount int
-<<<<<<< HEAD
-				hostQuery := `SELECT COUNT(*) FROM hosts WHERE discovery_method = 'ping'`
-				if err := suite.database.QueryRowContext(suite.ctx, hostQuery).Scan(&actualHostCount); err == nil {
-					t.Logf("Verified %d hosts with discovery_method=ping in database", actualHostCount)
-=======
 				hostQuery := `SELECT COUNT(*) FROM hosts WHERE discovery_method = 'tcp'`
 				if err := suite.database.QueryRowContext(suite.ctx, hostQuery).Scan(&actualHostCount); err == nil {
 					t.Logf("Verified %d hosts with discovery_method=tcp in database", actualHostCount)
->>>>>>> 840586ba
 				}
 			}
 			break
@@ -320,11 +295,7 @@
 		var hosts []*db.Host
 		query := `
 			SELECT * FROM hosts
-<<<<<<< HEAD
-			WHERE discovery_method = 'ping' AND ip_address = '127.0.0.1'
-=======
 			WHERE discovery_method = 'tcp' AND ip_address = '127.0.0.1'
->>>>>>> 840586ba
 			ORDER BY last_seen DESC LIMIT 5`
 		err := suite.database.SelectContext(suite.ctx, &hosts, query)
 		require.NoError(t, err)
@@ -354,43 +325,14 @@
 	}
 
 	job, err := discoveryEngine.Discover(suite.ctx, discoveryConfig)
-<<<<<<< HEAD
-=======
 	require.NoError(t, err)
 
 	// Wait for discovery to complete with extended timeout for CI
 	t.Log("DEBUG: Waiting for discovery completion with extended timeout...")
 	err = discoveryEngine.WaitForCompletion(suite.ctx, job.ID, 30*time.Second)
->>>>>>> 840586ba
 	require.NoError(t, err)
 	t.Log("DEBUG: Discovery completion confirmed")
 
-<<<<<<< HEAD
-	// Wait for discovery to complete with extended timeout for CI
-	t.Log("DEBUG: Waiting for discovery completion with extended timeout...")
-	err = discoveryEngine.WaitForCompletion(suite.ctx, job.ID, 30*time.Second)
-	require.NoError(t, err)
-	t.Log("DEBUG: Discovery completion confirmed")
-
-	// Verify that discovery actually saved the host with correct discovery_method
-	var discoveredHostCount int
-	query := `SELECT COUNT(*) FROM hosts WHERE discovery_method = 'ping' AND ip_address = '127.0.0.1'`
-	err = suite.database.QueryRowContext(suite.ctx, query).Scan(&discoveredHostCount)
-	require.NoError(t, err)
-
-	// Add some debugging for CI
-	if discoveredHostCount != 1 {
-		var totalHosts int
-		err = suite.database.QueryRowContext(suite.ctx, "SELECT COUNT(*) FROM hosts").Scan(&totalHosts)
-		require.NoError(t, err)
-		t.Logf("DEBUG: Expected 1 host with discovery_method=ping, found %d (total hosts: %d)",
-			discoveredHostCount, totalHosts)
-	}
-
-	require.Equal(t, 1, discoveredHostCount,
-		"Discovery should have created exactly one host with discovery_method=ping")
-	t.Logf("Discovery verification successful: found %d host with discovery_method=ping", discoveredHostCount)
-=======
 	// Verify that discovery actually saved the host with correct discovery_method
 	var discoveredHostCount int
 	query := `SELECT COUNT(*) FROM hosts WHERE discovery_method = 'tcp' AND ip_address = '127.0.0.1'`
@@ -425,7 +367,6 @@
 	require.Equal(t, 1, discoveredHostCount,
 		"Discovery should have created exactly one host with discovery_method=tcp")
 	t.Logf("Discovery verification successful: found %d host with discovery_method=tcp", discoveredHostCount)
->>>>>>> 840586ba
 
 	// Enhanced database consistency checks for CI reliability
 	t.Log("DEBUG: Starting enhanced database consistency checks for CI...")
@@ -466,19 +407,12 @@
 
 		if attempt < maxVerifyAttempts {
 			t.Logf("Host verification attempt %d failed, retrying... (found %d hosts)", attempt, finalHostCount)
-<<<<<<< HEAD
-			time.Sleep(200 * time.Millisecond)
-		} else {
-			require.Equal(t, 1, finalHostCount,
-				"Host should be available after %d verification attempts", maxVerifyAttempts)
-=======
 			if attempt <= 2 {
 				getDebugHostInfo(suite, suite.ctx, t)
 			}
 			time.Sleep(200 * time.Millisecond)
 		} else {
 			debugFinalVerificationFailure(suite, t, finalHostCount, maxVerifyAttempts)
->>>>>>> 840586ba
 		}
 	}
 
@@ -515,19 +449,11 @@
 	t.Log("DEBUG: Performing pre-scan database consistency verification...")
 	var preScanHostCount int
 	preScanQuery := `SELECT COUNT(*) FROM hosts WHERE ip_address = '127.0.0.1' ` +
-<<<<<<< HEAD
-		`AND discovery_method = 'ping'`
-	err = suite.database.QueryRowContext(suite.ctx, preScanQuery).Scan(&preScanHostCount)
-	require.NoError(t, err)
-	require.Equal(t, 1, preScanHostCount,
-		"Host must exist with discovery_method=ping before scanning")
-=======
 		`AND discovery_method = 'tcp'`
 	err = suite.database.QueryRowContext(suite.ctx, preScanQuery).Scan(&preScanHostCount)
 	require.NoError(t, err)
 	require.Equal(t, 1, preScanHostCount,
 		"Host must exist with discovery_method=tcp before scanning")
->>>>>>> 840586ba
 	t.Logf("Pre-scan verification: %d host(s) confirmed before scanning", preScanHostCount)
 
 	result, err := internal.RunScanWithContext(suite.ctx, scanConfig, suite.database)
